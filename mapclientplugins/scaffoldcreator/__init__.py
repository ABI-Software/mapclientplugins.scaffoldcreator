--- conflicted
+++ resolved
@@ -3,11 +3,7 @@
 MAP Client Plugin
 """
 
-<<<<<<< HEAD
-__version__ = '0.5.1'
-=======
-__version__ = '0.5.2'
->>>>>>> 7c365cc7
+__version__ = '0.6.0'
 __author__ = 'Richard Christie'
 __stepname__ = 'Scaffold Creator'
 __location__ = 'https://github.com/ABI-Software/mapclientplugins.scaffoldcreator'
